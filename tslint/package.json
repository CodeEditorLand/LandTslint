{
	"activationEvents": [
		"onLanguage:typescript",
		"onLanguage:typescriptreact",
		"onLanguage:javascript",
		"onLanguage:javascriptreact",
		"onCommand:tslint.fixAllProblems",
		"onCommand:tslint.createConfig",
		"onCommand:tslint.showOutputChannel"
	],
	"contributes": {
		"commands": [
			{
				"category": "TSLint",
				"command": "tslint.fixAllProblems",
				"title": "Fix all auto-fixable problems"
			},
			{
				"category": "TSLint",
				"command": "tslint.createConfig",
				"title": "Create a 'tslint.json' file"
			},
			{
				"category": "TSLint",
				"command": "tslint.showOutputChannel",
				"title": "Show output"
			}
		],
		"configuration": {
			"properties": {
				"tslint.alwaysShowRuleFailuresAsWarnings": {
					"default": false,
					"description": "Always show rule failures as warnings, independent of the tslint configuration.",
					"scope": "resource",
					"type": "boolean"
				},
				"tslint.alwaysShowStatus": {
					"default": false,
					"description": "Always show the TSlint status bar item, not only when there are errors or warnings.",
					"scope": "window",
					"type": "boolean"
				},
				"tslint.autoFixOnSave": {
					"default": false,
					"description": "Turns auto fix on save on or off, or defines which rules (e.g. `no-var-keyword`) to auto fix on save.",
					"items": {
						"type": "string"
					},
					"scope": "resource",
					"type": [
						"boolean",
						"array"
					]
				},
				"tslint.configFile": {
					"default": "",
					"description": "The path to the rules configuration file",
					"scope": "resource",
					"type": "string"
				},
				"tslint.enable": {
					"default": true,
					"description": "Control whether tslint is enabled for TypeScript files or not.",
					"scope": "resource",
					"type": "boolean"
				},
				"tslint.exclude": {
					"description": "Configure glob patterns of file paths to exclude from linting",
					"items": {
						"type": "string"
					},
					"scope": "resource",
					"type": [
						"string",
						"array"
					]
				},
				"tslint.ignoreDefinitionFiles": {
					"default": true,
					"description": "Control if TypeScript definition files should be ignored",
					"scope": "resource",
					"type": "boolean"
				},
				"tslint.jsEnable": {
					"default": false,
					"description": "Control whether tslint is enabled for JavaScript files or not.",
					"scope": "resource",
					"type": "boolean"
				},
				"tslint.nodePath": {
					"default": "",
					"description": "A path added to NODE_PATH when resolving the tslint module.",
					"scope": "machine",
					"type": "string"
				},
				"tslint.packageManager": {
					"default": "npm",
					"description": "The package manager to use to locate the tslint module.",
					"enum": [
						"npm",
						"yarn"
					],
					"scope": "resource",
					"type": "string"
				},
				"tslint.rulesDirectory": {
					"default": "",
					"description": "An additional rules directory",
					"items": {
						"type": "string"
					},
					"scope": "resource",
					"type": [
						"string",
						"array"
					]
				},
				"tslint.run": {
					"default": "onType",
					"description": "Run the linter on save (onSave) or on type (onType)",
					"enum": [
						"onSave",
						"onType"
					],
					"scope": "resource",
					"type": "string"
				},
				"tslint.trace.server": {
					"default": "off",
					"description": "Traces the communication between VSCode and the tslint linter service.",
					"enum": [
						"off",
						"messages",
						"verbose"
					],
					"scope": "window",
					"type": "string"
				},
				"tslint.validateWithDefaultConfig": {
					"default": false,
					"description": "Validate a file when there is only a default tslint configuration is found",
					"scope": "resource",
					"type": "boolean"
				}
			},
			"title": "TSLint",
			"type": "object"
		},
		"jsonValidation": [
			{
				"fileMatch": "tslint.json",
				"url": "http://json.schemastore.org/tslint"
			}
		],
		"languages": [
			{
				"filenames": [
					"tslint.json"
				],
				"id": "jsonc"
			}
		],
		"problemMatchers": [
			{
				"applyTo": "closedDocuments",
				"fileLocation": "absolute",
				"label": "tslint (version 4) warnings",
				"name": "tslint4",
				"owner": "tslint",
				"pattern": "$tslint4",
				"severity": "warning",
				"source": "tslint"
			},
			{
				"applyTo": "closedDocuments",
				"fileLocation": "absolute",
				"label": "tslint (version 5) warnings",
				"name": "tslint5",
				"owner": "tslint",
				"pattern": "$tslint5",
				"severity": "warning",
				"source": "tslint"
			}
		],
		"problemPatterns": [
			{
				"column": 4,
				"file": 2,
				"line": 3,
				"message": 5,
				"name": "tslint4",
				"regexp": "^(\\(\\S*\\)\\s+)?(\\S.*)\\[(\\d+), (\\d+)\\]:\\s+(.*)$"
			},
			{
				"column": 5,
				"file": 3,
				"line": 4,
				"message": 6,
				"name": "tslint5",
				"regexp": "^(WARNING|ERROR):(\\s+\\(\\S*\\))?\\s+(\\S.*)\\[(\\d+), (\\d+)\\]:\\s+(.*)$",
				"severity": 1
			}
		]
	},
	"dependencies": {
<<<<<<< HEAD
		"global": "^4.3.2"
	},
	"description": "TSLint for Visual Studio Code",
	"devDependencies": {
		"@types/glob": "^7.1.3",
		"@types/node": "^12.11.7",
		"glob": "^7.1.6"
=======
		"global": "4.4.0"
	},
	"description": "TSLint for Visual Studio Code",
	"devDependencies": {
		"@types/glob": "8.1.0",
		"@types/node": "22.4.0",
		"glob": "11.0.0"
>>>>>>> 2668b876
	},
	"displayName": "TSLint (deprecated)",
	"galleryBanner": {
		"color": "#5c2d91",
		"theme": "dark"
	},
	"icon": "TSLint_icon.png",
	"main": "./out/extension",
	"name": "tslint",
	"scripts": {
		"compile": "tsc -p ./"
	},
	"workspaceTrust": {
		"description": "Custom tslint rules can run arbitrary code from the workspace.",
		"request": "onStart"
	}
}<|MERGE_RESOLUTION|>--- conflicted
+++ resolved
@@ -203,15 +203,6 @@
 		]
 	},
 	"dependencies": {
-<<<<<<< HEAD
-		"global": "^4.3.2"
-	},
-	"description": "TSLint for Visual Studio Code",
-	"devDependencies": {
-		"@types/glob": "^7.1.3",
-		"@types/node": "^12.11.7",
-		"glob": "^7.1.6"
-=======
 		"global": "4.4.0"
 	},
 	"description": "TSLint for Visual Studio Code",
@@ -219,7 +210,6 @@
 		"@types/glob": "8.1.0",
 		"@types/node": "22.4.0",
 		"glob": "11.0.0"
->>>>>>> 2668b876
 	},
 	"displayName": "TSLint (deprecated)",
 	"galleryBanner": {
