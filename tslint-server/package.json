--- conflicted
+++ resolved
@@ -1,19 +1,4 @@
 {
-<<<<<<< HEAD
-	"dependencies": {
-		"minimatch": "^3.0.0",
-		"semver": "^5.1.0"
-	},
-	"description": "TSLint Linter Server",
-	"devDependencies": {
-		"@types/minimatch": "^3.0.3",
-		"@types/node": "^10.3.0",
-		"@types/semver": "^5.3.30"
-	},
-	"name": "tslint-server",
-	"scripts": {
-		"compile": "installServerIntoExtension ../tslint ./package.json ./src/tsconfig.json && tsc -p ./src"
-=======
 	"name": "tslint-server",
 	"description": "TSLint Linter Server",
 	"scripts": {
@@ -27,6 +12,5 @@
 		"@types/minimatch": "5.1.2",
 		"@types/node": "20.14.12",
 		"@types/semver": "7.5.8"
->>>>>>> 03f4f8b6
 	}
 }