<<<<<<< HEAD
{
	"name": "tslint-issues",
	"description": "dummy project containing dummies files to raise tslint problems and check that correction are working fine",
	"main": "index.js",
	"scripts": {},
	"dependencies": {},
	"devDependencies": {}
}
=======
{
  "name": "tslint-issues",
  "version": "1.0.0",
  "description": "dummy project containing dummies files to raise tslint problems and check that correction are working fine",
  "main": "index.js",
  "scripts": {
    "lint": "tslint tests/*.ts -t verbose"
  },
  "author": "",
  "license": "ISC",
  "dependencies": {
    "gulp": "5.0.0",
    "gulp-tslint": "8.1.4",
    "tslint": "5.20.1"
  },
  "devDependencies": {
    "typescript": "5.4.5"
  }
}
>>>>>>> 6c5e3ca0
<|MERGE_RESOLUTION|>--- conflicted
+++ resolved
@@ -1,13 +1,3 @@
-<<<<<<< HEAD
-{
-	"name": "tslint-issues",
-	"description": "dummy project containing dummies files to raise tslint problems and check that correction are working fine",
-	"main": "index.js",
-	"scripts": {},
-	"dependencies": {},
-	"devDependencies": {}
-}
-=======
 {
   "name": "tslint-issues",
   "version": "1.0.0",
@@ -26,5 +16,4 @@
   "devDependencies": {
     "typescript": "5.4.5"
   }
-}
->>>>>>> 6c5e3ca0
+}