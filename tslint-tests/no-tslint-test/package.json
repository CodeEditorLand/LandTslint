--- conflicted
+++ resolved
@@ -1,17 +1,7 @@
-{
-<<<<<<< HEAD
-	"dependencies": {},
-	"description": "Setup with no local tslint module installed",
-	"devDependencies": {},
-	"main": "index.js",
-	"name": "tslint-issues"
-}
-=======
-	"name": "tslint-issues",
-	"description": "Setup with no local tslint module installed",
-	"main": "index.js",
-	"dependencies": {},
-	"devDependencies": {}
-}
-
->>>>>>> 03f4f8b6
+{
+	"name": "tslint-issues",
+	"description": "Setup with no local tslint module installed",
+	"main": "index.js",
+	"dependencies": {},
+	"devDependencies": {}
+}