<<<<<<< HEAD
{
	"name": "vscode-tslint",
	"description": "The umbrella project for the tslint client and server",
	"main": " ",
	"dependencies": {}
}
=======
{
  "name": "vscode-tslint",
  "version": "1.0.1",
  "description": "The umbrella project for the tslint client and server",
  "main": " ",
  "dependencies": {
    "tslint": "5.20.1",
    "typescript": "5.4.5"
  },
  "repository": {
    "type": "git",
    "url": "git+https://github.com/Microsoft/vscode-tslint.git"
  },
  "author": "egamma"
}
>>>>>>> 6c5e3ca0
<|MERGE_RESOLUTION|>--- conflicted
+++ resolved
@@ -1,11 +1,3 @@
-<<<<<<< HEAD
-{
-	"name": "vscode-tslint",
-	"description": "The umbrella project for the tslint client and server",
-	"main": " ",
-	"dependencies": {}
-}
-=======
 {
   "name": "vscode-tslint",
   "version": "1.0.1",
@@ -20,5 +12,4 @@
     "url": "git+https://github.com/Microsoft/vscode-tslint.git"
   },
   "author": "egamma"
-}
->>>>>>> 6c5e3ca0
+}